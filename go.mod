module iplist-generator

go 1.23.3

require github.com/miekg/dns v1.1.63

require (
	github.com/sirupsen/logrus v1.9.3
	golang.org/x/mod v0.18.0 // indirect
<<<<<<< HEAD
	golang.org/x/net v0.31.0 // indirect
	golang.org/x/sync v0.7.0 // indirect
	golang.org/x/sys v0.27.0 // indirect
=======
	golang.org/x/net v0.36.0 // indirect
	golang.org/x/sync v0.7.0 // indirect
	golang.org/x/sys v0.30.0 // indirect
>>>>>>> 6bf33951
	golang.org/x/tools v0.22.0 // indirect
	gopkg.in/yaml.v3 v3.0.1
)<|MERGE_RESOLUTION|>--- conflicted
+++ resolved
@@ -7,15 +7,9 @@
 require (
 	github.com/sirupsen/logrus v1.9.3
 	golang.org/x/mod v0.18.0 // indirect
-<<<<<<< HEAD
-	golang.org/x/net v0.31.0 // indirect
-	golang.org/x/sync v0.7.0 // indirect
-	golang.org/x/sys v0.27.0 // indirect
-=======
 	golang.org/x/net v0.36.0 // indirect
 	golang.org/x/sync v0.7.0 // indirect
 	golang.org/x/sys v0.30.0 // indirect
->>>>>>> 6bf33951
 	golang.org/x/tools v0.22.0 // indirect
 	gopkg.in/yaml.v3 v3.0.1
 )